
# FAMEWS: a Fairness Auditing tool for Medical Early-Warning Systems

![FAMEWS Workflow](./data/figures/summary_tool_paper.png)

## Setup

This repository depends on the work done by [Yèche et al. HiRID Benchmark](https://github.com/ratschlab/HIRID-ICU-Benchmark)
to preprocess the HiRID dataset and get it ready for model training, as well as inference and fairness analysis.

The [HiRID Benchmark](https://github.com/ratschlab/HIRID-ICU-Benchmark) repository with the preprocessing is included as a submodule in this repository. To clone the repository with the submodule, run:

```bash
git submodule init
git submodule update

# follow instructions in `HiRID Benchmark` repository to download and preprocess the dataset
# the subsequent steps rely on the different stage outputs defined by Yèche et al.
```

Then please follow the instructions of the HiRID Benchmark repository to obtain preprocessed data in a suitable format.

### Conda Environment

A conda environment configuration is provided: `environment_linux.yml`. You can create 
the environment with:
```
conda env create -f environment_linux.yml
conda activate famews
```

### Code Package

The `famews` package contains the relevant code components
for the pipeline. Install the package into your environment
with:
```
pip install -e ./famews
```

### Configurations

We use [Gin Configurations](https://github.com/google/gin-config/tags) to configure the
machine learning pipelines, preprocessing, and evaluation pipelines. Example configurations are in `./config`.  
Please note that some paths need to be completed in these configs based on where the preprocessing outputs have been saved.
To facilitate this step, they are all gathered under `# Paths preprocessed data` or `# Data parameter`.

## Pipeline Overview

Any task (preprocessing, training, evaluation, fairness analysis) is to be run with a script located in
`famews/scripts`. Ideally these scripts invoke a `Pipeline` object, which conists of different
`PipelineStage` objects.

### Preprocessing
 
#### HiRID

TODO: refer to HiRID submodule

### ML Training

To facilitate experimentation, we provide model weights in `./data/models`.

#### LGBM model
To train a LGBM model, an example GIN config is available at `./config/lgbm_base_train.gin`.
Training can be performed with the following command:
```
python -m famews.scripts.train_tabular_model \
    -g ./config/lgbm_base_train.gin \
    -l ./logs/lgbm_base \
    --seed 1111
```

Pre-trained weights are available at `./data/models/lgbm` and can be used with the following command:
```
python -m famews.scripts.train_tabular_model \
    -g ./config/lgbm_base_pred.gin \
    -l ./logs/lgbm_base \
    --seed 1111
```
Note that these runs will also store in the log directory the predictions obtained on the test set.

You can launch several training with the `submit_wrapper.py` script. We encourage to do so to obtain model predictions from different random seeds (see config at `./config/lgbm_10seeds.yaml`).
The following command can be run:
```
python -m phrt_ml.phrt_ml.scripts.submit_wrapper \
<<<<<<< HEAD
       --config ./config/lgbm_10seeds_train.yaml \
       -d ./logs/lgbm_10seeds \
=======
       --config ./config/lgbm_10seeds.yaml \
       -d ./logs/lgbm_10seeds
>>>>>>> 322dd144
```

We also provide pre-trained weights for the LGBM models trained with 10 different random seeds in `./data/models/lgbm_10seeds`.
To generate the predictions from each of these models, one can lauch the `submit_wrapper_pred_models.py` script with the following command:
```
python -m phrt_ml.phrt_ml.scripts.pred_models \
       --config ./config/lgbm_10seeds_pred.yaml \
       -d ./logs/lgbm_10seeds
```

#### LSTM model
To train a LSTM model, an example GIN config is available at `./config/lstm_base_train.gin`.
Training can be performed with the following command:
```
python -m famews.scripts.train_sequence_model \
    -g ./config/lstm_base_train.gin \
    -l ./logs/lstm_base \
    --seed 1111
```

Pre-trained weights are available at `./data/models/lstm` and can be used with the following command:
```
python -m famews.scripts.train_sequence_model \
    -g ./config/lstm_base_pred.gin \
    -l ./logs/lstm_base \
    --seed 1111
```
Note that these runs will also store in the log directory the predictions obtained on the test set.

### Fairness analysis
To audit the fairness of a model, we first need to obtain its predictions on the test set (see above commands) and to obtain certain preprocessed data (see Preprocessing section).  
For a more detailed documentation on the fairness analysis pipeline, see `./famews/famews/fairness_check/README.md`.
#### LGBM model
To audit an LGBM model, an example GIN config is available at `./config/lgbm_base_fairness.gin` and the following command can be run:
```
python -m famews.scripts.scripts.run_fairness_analysis \
    -g ./config/lgbm_base_fairness.gin \
    -l ./logs/lgbm_base/seed_1111 \
    --seed 1111
```

We encourage users to audit an averaged model obtained from models trained on different random seeds, an example GIN config is available at `./config/lgbm_10seeds_fairness.gin` and the following command can be run:
```
python -m famews.scripts.scripts.run_fairness_analysis \
    -g ./config/lgbm_10seeds_fairness.gin \
    -l ./logs/lgbm_10seeds \
    --seed 1111
```

#### LSTM model
To audit an LSTM model, an example GIN config is available at `./config/lstm_base_fairness.gin` and the following command can be run:
```
python -m famews.scripts.scripts.run_fairness_analysis \
    -g ./config/lstm_base_fairness.gin \
    -l ./logs/lstm_base/seed_1111 \
    --seed 1111
```
Please not that for this audit we don't run the `AnalyseFeatImportanceGroup` stage as it requires to compute the SHAP values and this isn't supported for DL learning model.  
However, if you still want to run this stage you can directly provide the SHAP values as input to the pipeline (see `./famews/famews/fairness_check/README.md` for more details).


<|MERGE_RESOLUTION|>--- conflicted
+++ resolved
@@ -84,19 +84,14 @@
 The following command can be run:
 ```
 python -m phrt_ml.phrt_ml.scripts.submit_wrapper \
-<<<<<<< HEAD
        --config ./config/lgbm_10seeds_train.yaml \
-       -d ./logs/lgbm_10seeds \
-=======
-       --config ./config/lgbm_10seeds.yaml \
        -d ./logs/lgbm_10seeds
->>>>>>> 322dd144
 ```
 
 We also provide pre-trained weights for the LGBM models trained with 10 different random seeds in `./data/models/lgbm_10seeds`.
 To generate the predictions from each of these models, one can lauch the `submit_wrapper_pred_models.py` script with the following command:
 ```
-python -m phrt_ml.phrt_ml.scripts.pred_models \
+python -m phrt_ml.phrt_ml.scripts.submit_wrapper_pred_models \
        --config ./config/lgbm_10seeds_pred.yaml \
        -d ./logs/lgbm_10seeds
 ```
